"""
Gallery Linker Plugin for Stash.

Links image galleries to related scenes and performers based on file patterns, dates, and metadata.
"""

import argparse
import contextlib
import json
import logging
import sys

<<<<<<< HEAD
from GalleryLinker.scene_gallery_linker import SceneGalleryLinker
from GalleryLinker.util import parse_settings_argument
from traitlets import Any

try:
    import stashapi.log as logger
=======
from void_common.util import parse_settings_argument

try:
    # import stashapi.log as logger
>>>>>>> 51e2fb37
    from stashapi.stashapp import StashInterface
except ImportError as e:
    print(f"Error importing required modules: {e}")
    print("Please install required dependencies: pip install stashapp-tools requests")
    sys.exit(1)


class GalleryLinker:
    """Main class for Gallery Linker Plugin."""

    stash: StashInterface
    settings: dict
<<<<<<< HEAD
=======
    logger: logging.Logger
>>>>>>> 51e2fb37

    def __init__(self, stash_url: str | None = None, api_key: str | None = None):
        """Initialize the GalleryLinker with Stash connection details."""
        default_config = self._build_default_config()

        if stash_url or api_key:
            self._update_config_from_params(default_config, stash_url, api_key)

        self.stash = StashInterface(default_config)
        self.settings = parse_settings_argument("")
<<<<<<< HEAD
        self.logger = logger
=======
        self.settings = parse_settings_argument("")
        self.logger = self._setup_logger()
>>>>>>> 51e2fb37

    def _build_default_config(self) -> dict:
        """Build default Stash connection configuration."""
        return {
            "scheme": "http",
            "host": "localhost",
            "port": "9999",
        }

    def _update_config_from_params(self, config: dict, stash_url: str | None, api_key: str | None) -> None:
        """Update configuration with provided URL and API key."""
        if stash_url:
            from urllib.parse import urlparse

            parsed = urlparse(stash_url)
            config.update(
                {
                    "scheme": parsed.scheme or "http",
                    "host": parsed.hostname or "localhost",
                    "port": str(parsed.port or 9999),
                }
            )
        if api_key:
            config["ApiKey"] = api_key

    def load_settings(self, plugin_input: dict) -> None:
        """Load plugin settings from Stash input."""
        if "server_connection" in plugin_input:
            # Recreate StashInterface with server connection details
            self.stash = StashInterface(plugin_input["server_connection"])

        self.settings = plugin_input.get("args", {})

<<<<<<< HEAD
    def auto_link_scenes(self, link_strategy: str = "name_similarity", dry_run: bool = False) -> dict[str, Any]:
        """Automatically link galleries to scenes."""
        linker = SceneGalleryLinker(self.stash)

        batch_result = linker.link_scenes_to_galleries_by_path(
            scene_ids=None,  # Process all scenes
            gallery_ids=None,  # Consider all galleries
            dry_run=dry_run,
            link_strategy=link_strategy,
        )

        self.logger.info(f"Batch Linked: {len(batch_result['linked'])}")
        self.logger.info(f"Batch Errors: {len(batch_result['errors'])}")
        self.logger.info(f"Batch Skipped: {len(batch_result['skipped'])}")

        if self.logger.sl.level <= logging.DEBUG:
            self.logger.debug("Detailed linked items:")
            for linked in batch_result["linked"]:
                self.logger.debug(
                    f"  Scene '{linked['scene_title']}' linked to Gallery '{linked['gallery_title']}' "
                    f"(Score: {linked['match_score']:.2f}, Dry Run: {linked.get('dry_run', False)})"
                )

            self.logger.debug("Detailed errors:")
            for error in batch_result["errors"]:
                self.logger.debug(f"  {error}")

            self.logger.debug("Detailed skipped items:")
            for skipped in batch_result["skipped"]:
                self.logger.debug(
                    f"  Scene ID {skipped['scene_id']}, Title: {skipped['scene_title']} skipped: {skipped['reason']}"
                )
        return batch_result  # type: ignore[no-any-return]
=======
        if self.settings.get("debugTracing", False):
            self.logger.setLevel(logging.DEBUG)

    def _normalize_string(self, text: str) -> str:
        """Normalize string for comparison."""
        return text.lower().strip()

    def find_matching_scenes(self, gallery, scenes):
        """Find scenes that could match the gallery with input validation and optimizations."""
        pass

    def auto_link_scenes(self):
        """Automatically link galleries to scenes."""
        pass
>>>>>>> 51e2fb37

    def auto_link_performers(self):
        """Automatically link performers to galleries."""
        pass

    def generate_report(self) -> dict:
        """Generate a report of gallery relationships."""
        self.logger.info("Generating linking report")

        galleries = self.stash.find_galleries()

        total_galleries = len(galleries)
        linked_to_scenes = sum(1 for g in galleries if g.get("scenes"))
        linked_to_performers = sum(1 for g in galleries if g.get("performers"))
        unlinked = sum(1 for g in galleries if not g.get("scenes") and not g.get("performers"))

        report = {
            "total_galleries": total_galleries,
            "linked_to_scenes": linked_to_scenes,
            "linked_to_performers": linked_to_performers,
            "unlinked": unlinked,
            "coverage_percentage": (
                round((total_galleries - unlinked) / total_galleries * 100, 2) if total_galleries > 0 else 0
            ),
        }

        return report


def main():
    """Define the main entry point for the plugin."""
    parser = argparse.ArgumentParser(description="Gallery Linker Plugin")
    parser.add_argument("--url", dest="stash_url", help="Stash URL")
    parser.add_argument("--api-key", dest="api_key", help="Stash API Key")
    parser.add_argument("--dry-run", dest="dry_run", action="store_true", help="Enable dry run mode")
    parser.add_argument(
        "--mode",
        dest="mode",
        choices=["auto_link_scenes", "auto_link_performers", "generate_report"],
        default="auto_link_scenes",
        help="Operation mode",
    )
    parser.add_argument("--settings", dest="settings", help="JSON string of plugin settings")

    args = parser.parse_args()

    # Read from stdin for plugin mode
    plugin_input = None
    if not sys.stdin.isatty():
        with contextlib.suppress(json.JSONDecodeError):
            plugin_input = json.loads(sys.stdin.read())

    linker = GalleryLinker(args.stash_url, args.api_key)
<<<<<<< HEAD
    # linker.logger.setLevel(logging.DEBUG if args.debug else logging.INFO)
    logger.debug(f"Plugin input: {plugin_input}")
=======
    linker.logger.setLevel(logging.DEBUG if args.debug else logging.INFO)
    linker.logger.debug(f"Plugin input: {plugin_input}")
    linker.logger.setLevel(logging.DEBUG if args.debug else logging.INFO)
    linker.logger.debug(f"Plugin input: {plugin_input}")
>>>>>>> 51e2fb37
    if plugin_input:
        linker.load_settings(plugin_input)
    else:
        # Parse settings from command line argument if provided
        if args.settings:
            try:
                parsed_settings = parse_settings_argument(args.settings)
                # Create plugin_input structure to use existing load_settings method
                plugin_input = {"args": parsed_settings}
                linker.load_settings(plugin_input)
            except ValueError as e:
                print(f"Error parsing settings: {e}", file=sys.stderr)
                return 1

    mode = args.mode
<<<<<<< HEAD
    logger.debug(f"Settings: {linker.settings}")
    logger.debug(f"Mode: {mode}")
=======
    linker.logger.debug(f"Settings: {linker.settings}")
    linker.logger.debug(f"Mode: {mode}")
    mode = args.mode
    linker.logger.debug(f"Settings: {linker.settings}")
    linker.logger.debug(f"Mode: {mode}")
>>>>>>> 51e2fb37
    # Execute the requested operation
    try:
        if mode == "auto_link_scenes":
            result = linker.auto_link_scenes()
        elif mode == "auto_link_performers":
            result = linker.auto_link_performers()
        elif mode == "generate_report":
            result = linker.generate_report()
        else:
            result = {"error": f"Unknown mode: {mode}"}

        logger.debug(result)

    except Exception as e:
        error_result = {"error": str(e)}
        logger.error(error_result)
        return 1

    return 0


if __name__ == "__main__":
    """Entry point for the plugin."""
    sys.exit(main())<|MERGE_RESOLUTION|>--- conflicted
+++ resolved
@@ -9,20 +9,13 @@
 import json
 import logging
 import sys
-
-<<<<<<< HEAD
+from typing import Any
+
 from GalleryLinker.scene_gallery_linker import SceneGalleryLinker
 from GalleryLinker.util import parse_settings_argument
-from traitlets import Any
 
 try:
     import stashapi.log as logger
-=======
-from void_common.util import parse_settings_argument
-
-try:
-    # import stashapi.log as logger
->>>>>>> 51e2fb37
     from stashapi.stashapp import StashInterface
 except ImportError as e:
     print(f"Error importing required modules: {e}")
@@ -35,10 +28,6 @@
 
     stash: StashInterface
     settings: dict
-<<<<<<< HEAD
-=======
-    logger: logging.Logger
->>>>>>> 51e2fb37
 
     def __init__(self, stash_url: str | None = None, api_key: str | None = None):
         """Initialize the GalleryLinker with Stash connection details."""
@@ -49,12 +38,7 @@
 
         self.stash = StashInterface(default_config)
         self.settings = parse_settings_argument("")
-<<<<<<< HEAD
         self.logger = logger
-=======
-        self.settings = parse_settings_argument("")
-        self.logger = self._setup_logger()
->>>>>>> 51e2fb37
 
     def _build_default_config(self) -> dict:
         """Build default Stash connection configuration."""
@@ -88,7 +72,6 @@
 
         self.settings = plugin_input.get("args", {})
 
-<<<<<<< HEAD
     def auto_link_scenes(self, link_strategy: str = "name_similarity", dry_run: bool = False) -> dict[str, Any]:
         """Automatically link galleries to scenes."""
         linker = SceneGalleryLinker(self.stash)
@@ -122,22 +105,6 @@
                     f"  Scene ID {skipped['scene_id']}, Title: {skipped['scene_title']} skipped: {skipped['reason']}"
                 )
         return batch_result  # type: ignore[no-any-return]
-=======
-        if self.settings.get("debugTracing", False):
-            self.logger.setLevel(logging.DEBUG)
-
-    def _normalize_string(self, text: str) -> str:
-        """Normalize string for comparison."""
-        return text.lower().strip()
-
-    def find_matching_scenes(self, gallery, scenes):
-        """Find scenes that could match the gallery with input validation and optimizations."""
-        pass
-
-    def auto_link_scenes(self):
-        """Automatically link galleries to scenes."""
-        pass
->>>>>>> 51e2fb37
 
     def auto_link_performers(self):
         """Automatically link performers to galleries."""
@@ -191,15 +158,7 @@
             plugin_input = json.loads(sys.stdin.read())
 
     linker = GalleryLinker(args.stash_url, args.api_key)
-<<<<<<< HEAD
-    # linker.logger.setLevel(logging.DEBUG if args.debug else logging.INFO)
     logger.debug(f"Plugin input: {plugin_input}")
-=======
-    linker.logger.setLevel(logging.DEBUG if args.debug else logging.INFO)
-    linker.logger.debug(f"Plugin input: {plugin_input}")
-    linker.logger.setLevel(logging.DEBUG if args.debug else logging.INFO)
-    linker.logger.debug(f"Plugin input: {plugin_input}")
->>>>>>> 51e2fb37
     if plugin_input:
         linker.load_settings(plugin_input)
     else:
@@ -215,16 +174,8 @@
                 return 1
 
     mode = args.mode
-<<<<<<< HEAD
     logger.debug(f"Settings: {linker.settings}")
     logger.debug(f"Mode: {mode}")
-=======
-    linker.logger.debug(f"Settings: {linker.settings}")
-    linker.logger.debug(f"Mode: {mode}")
-    mode = args.mode
-    linker.logger.debug(f"Settings: {linker.settings}")
-    linker.logger.debug(f"Mode: {mode}")
->>>>>>> 51e2fb37
     # Execute the requested operation
     try:
         if mode == "auto_link_scenes":
