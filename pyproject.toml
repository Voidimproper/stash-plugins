--- conflicted
+++ resolved
@@ -40,33 +40,9 @@
     "mypy>=1.7.0",
     "pre-commit>=3.5.0",
     "flake8>=6.0.0",
-<<<<<<< HEAD
 
     # Development tools
     "jupyterlab>=4.0.0",
-=======
-    "isort>=5.12.0",
-    "mypy>=1.0.0",
-    "pre-commit>=4.3.0",
-    "jupyterlab>=4.4.7",
-
-    # Documentation
-    "sphinx>=5.0.0",
-    "sphinx-rtd-theme>=1.0.0",
-    "myst-parser>=0.18.0",
-
-    # Code gen
-    "datamodel-code-generator[http,graphql]>=0.33.0",
-    "gql[all]>=4.0.0",
-]
-
-lint = [
-    "black>=23.0.0",
-    "flake8>=6.0.0",
-    "isort>=5.12.0",
-    "mypy>=1.0.0"
-]
->>>>>>> dd2852ba
 
     # Code generation
     "datamodel-code-generator[http,graphql]>=0.25.0",
@@ -108,89 +84,6 @@
 )/
 '''
 
-<<<<<<< HEAD
-=======
-# isort configuration
-[tool.isort]
-profile = "black"
-line_length = 120
-multi_line_output = 3
-include_trailing_comma = true
-force_grid_wrap = 0
-use_parentheses = true
-ensure_newline_before_comments = true
-known_first_party = ["plugins"]
-known_third_party = ["stashapi", "requests", "stashapp-tools"]
-
-# MyPy configuration
-[tool.mypy]
-python_version = "3.12"
-warn_return_any = true
-warn_unused_configs = true
-disallow_untyped_defs = false
-disallow_incomplete_defs = false
-check_untyped_defs = true
-disallow_untyped_decorators = false
-no_implicit_optional = true
-warn_redundant_casts = true
-enable_error_code = [
-    "ignore-without-code"
-]
-warn_unused_ignores = true
-warn_no_return = true
-warn_unreachable = true
-strict_equality = true
-ignore_missing_imports = true
-
-# Per-module options
-[[tool.mypy.overrides]]
-module = "tests.*"
-ignore_errors = true
-
-[[tool.mypy.overrides]]
-module = "plugins.*"
-disallow_untyped_defs = false
-
-# Bandit security linting configuration
-[tool.bandit]
-exclude_dirs = ["tests", "venv", ".venv"]
-skips = ["B101", "B601"]  # Skip assert_used and shell_injection_other
-
-# Pre-commit hooks configuration
-[[tool.pre-commit.repos]]
-repo = "https://github.com/pre-commit/pre-commit-hooks"
-rev = "v4.4.0"
-hooks = [
-    {id = "trailing-whitespace"},
-    {id = "end-of-file-fixer"},
-    {id = "check-yaml"},
-    {id = "check-added-large-files"},
-    {id = "check-merge-conflict"},
-    {id = "debug-statements"},
-]
-
-[[tool.pre-commit.repos]]
-repo = "https://github.com/psf/black"
-rev = "23.3.0"
-hooks = [{id = "black"}]
-
-[[tool.pre-commit.repos]]
-repo = "https://github.com/pycqa/isort"
-rev = "5.12.0"
-hooks = [{id = "isort"}]
-
-[[tool.pre-commit.repos]]
-repo = "https://github.com/pycqa/flake8"
-rev = "6.0.0"
-hooks = [{id = "flake8"}]
-
-[[tool.pre-commit.repos]]
-repo = "https://github.com/pre-commit/mirrors-mypy"
-rev = "v1.3.0"
-hooks = [{id = "mypy", additional_dependencies = ["types-requests"]}]
-
-# Ruff configuration (alternative to flake8)
->>>>>>> dd2852ba
 [tool.ruff]
 target-version = "py310"
 line-length = 120
@@ -254,53 +147,13 @@
 [tool.pyright]
 include = ["plugins"]
 exclude = ["**/__pycache__"]
-<<<<<<< HEAD
 pythonVersion = "3.10"
-=======
-venvPath = "."
-venv = "venv"
-pythonVersion = "3.12"
-pythonPlatform = "All"
->>>>>>> dd2852ba
 typeCheckingMode = "basic"
 reportMissingImports = true
 reportMissingTypeStubs = false
 
-<<<<<<< HEAD
 [tool.ariadne-codegen]
 remote_schema_url = "http://localhost:9999/graphql"
 queries_path = "graphql"
 target_package_name = "stash_gql"
-target_package_path = "plugins/void_common"
-=======
-# Pylint configuration
-[tool.pylint.messages_control]
-disable = [
-    "missing-docstring",
-    "too-few-public-methods",
-    "too-many-arguments",
-    "too-many-locals",
-    "too-many-branches",
-    "too-many-statements",
-    "duplicate-code",
-]
-
-[tool.pylint.format]
-max-line-length = 120
-
-# Sphinx documentation configuration
-[tool.sphinx]
-project = "Stash Plugins"
-copyright = "2023, Stash Community"
-author = "Stash Community"
-extensions = [
-    "sphinx.ext.autodoc",
-    "sphinx.ext.viewcode",
-    "sphinx.ext.napoleon",
-    "myst_parser",
-]
-html_theme = "sphinx_rtd_theme"
-html_static_path = ["_static"]
-
-[tool.datamodel-codegen]
->>>>>>> dd2852ba
+target_package_path = "plugins/void_common"